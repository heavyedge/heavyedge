# Changelog

All notable changes to this project will be documented in this file.

The format is based on [Keep a Changelog](https://keepachangelog.com/en/1.1.0/),
and this project adheres to [Semantic Versioning](https://semver.org/spec/v2.0.0.html).

## UNRELEASED

### Added

<<<<<<< HEAD
- `heavyedge trim` command.
=======
- `--list-plugins` option to `heavyedge` command.
>>>>>>> 167a8204

## [1.1.3] - 2025-07-13

### Fixed

- `landmarks_type3()` when trough does not exist.

## [1.1.2] - 2025-07-17

### Fixed

- Numpy array is allowed for data file indexing.

## [1.1.1] - 2025-06-16

### Fixed

- Any integer-like object is allowed for data file indexing.

## [1.1.0] - 2025-06-15

### Added

- `RawProfileBase` now supports `len()` and indexing.
- `ProfileData` now supports `len()` and indexing.

### Changed

- Functions in `heavyedge.wasserstein` are changed.

## [1.0.1] - 2025-06-05

### Fixed

- `api.preprocess()` returns profile length instead of contact point index.

## [1.0.0] - 2025-06-04

### Added

- Raw data preprocessing and outlier filtering.
- Profile averaging.
- Landmark detection.
- File I/O and command line API.<|MERGE_RESOLUTION|>--- conflicted
+++ resolved
@@ -9,11 +9,8 @@
 
 ### Added
 
-<<<<<<< HEAD
+- `--list-plugins` option to `heavyedge` command.
 - `heavyedge trim` command.
-=======
-- `--list-plugins` option to `heavyedge` command.
->>>>>>> 167a8204
 
 ## [1.1.3] - 2025-07-13
 
